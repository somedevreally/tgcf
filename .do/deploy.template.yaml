<<<<<<< HEAD
spec:
  name: tgcf
  services:
    - name: worker
      image:
        registry: aahnik
        registry_type: DOCKER_HUB
        repository: tgcf
        tag: latest
        envs:
        - key: API_ID
          value: someval 
          type: SECRET
          scope: RUN_TIME
        - key: API_HASH
          value: someval
          type: SECRET
          scope: RUN_TIME
        - key: SESSION_STRING
          value: someval
          type: SECRET
          scope: RUN_TIME
        - key: TGCF_CONFIG
          value: someval
          type: SECRET
=======
workers:
- envs:
  - key: API_ID
    scope: RUN_AND_BUILD_TIME
    type: SECRET
  - key: API_HASH
    scope: RUN_AND_BUILD_TIME
    type: SECRET
  - key: TGCF_MODE
    scope: RUN_AND_BUILD_TIME
  - key: SESSION_STRING
    scope: RUN_AND_BUILD_TIME
    type: SECRET
  - key: TGCF_CONFIG
    scope: RUN_AND_BUILD_TIME
  image:
    registry: aahnik
    registry_type: DOCKER_HUB
    repository: tgcf
    tag: latest
>>>>>>> 5c001082
<|MERGE_RESOLUTION|>--- conflicted
+++ resolved
@@ -1,4 +1,3 @@
-<<<<<<< HEAD
 spec:
   name: tgcf
   services:
@@ -24,25 +23,3 @@
         - key: TGCF_CONFIG
           value: someval
           type: SECRET
-=======
-workers:
-- envs:
-  - key: API_ID
-    scope: RUN_AND_BUILD_TIME
-    type: SECRET
-  - key: API_HASH
-    scope: RUN_AND_BUILD_TIME
-    type: SECRET
-  - key: TGCF_MODE
-    scope: RUN_AND_BUILD_TIME
-  - key: SESSION_STRING
-    scope: RUN_AND_BUILD_TIME
-    type: SECRET
-  - key: TGCF_CONFIG
-    scope: RUN_AND_BUILD_TIME
-  image:
-    registry: aahnik
-    registry_type: DOCKER_HUB
-    repository: tgcf
-    tag: latest
->>>>>>> 5c001082
